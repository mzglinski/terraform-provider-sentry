--- conflicted
+++ resolved
@@ -30,13 +30,5 @@
       - name: Create Pull Request
         uses: stefanzweifel/git-auto-commit-action@v5
         with:
-<<<<<<< HEAD
           commit_message: Update Sentry data
-          branch: main
-=======
-          branch: update-sentry-data
-          commit-message: Update Sentry data
-          title: Update Sentry data
-          body: |
-            This PR updates Sentry data.
->>>>>>> d711353a
+          branch: main