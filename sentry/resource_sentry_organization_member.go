package sentry

import (
	"context"
	"fmt"
	"net/http"

	"github.com/hashicorp/go-multierror"
	"github.com/hashicorp/terraform-plugin-log/tflog"
	"github.com/hashicorp/terraform-plugin-sdk/v2/diag"
	"github.com/hashicorp/terraform-plugin-sdk/v2/helper/schema"
	"github.com/hashicorp/terraform-plugin-sdk/v2/helper/validation"
	gosentry "github.com/mzglinski/go-sentry/v2/sentry"
	"github.com/mzglinski/terraform-provider-sentry/internal/providerdata"
	"github.com/mzglinski/terraform-provider-sentry/internal/tfutils"
)

func resourceSentryOrganizationMember() *schema.Resource {
	return &schema.Resource{
		Description: "Resource for managing Sentry organization members. To add a member to a team, use the `sentry_team_member` resource.",

		CreateContext: resourceSentryOrganizationMemberCreate,
		ReadContext:   resourceSentryOrganizationMemberRead,
		UpdateContext: resourceSentryOrganizationMemberUpdate,
		DeleteContext: resourceSentryOrganizationMemberDelete,

		Importer: &schema.ResourceImporter{
			StateContext: schema.ImportStatePassthroughContext,
		},

		Schema: map[string]*schema.Schema{
			"organization": {
				Description: "The slug of the organization the user should be invited to.",
				Type:        schema.TypeString,
				Required:    true,
			},
			"email": {
				Description: "The email of the organization member.",
				Type:        schema.TypeString,
				Required:    true,
			},
			"role": {
				Description: "This is the role of the organization member.",
				Type:        schema.TypeString,
				Required:    true,
				ValidateFunc: validation.StringInSlice(
					[]string{
						"billing",
						"member",
						"admin",
						"manager",
						"owner",
					},
					false,
				),
			},
			"internal_id": {
				Description: "The internal ID for this organization membership.",
				Type:        schema.TypeString,
				Computed:    true,
			},
			"user_id": {
				Description: "The Sentry User ID of the organization member.",
				Type:        schema.TypeString,
				Computed:    true,
			},
			"pending": {
				Description: "The invite is pending.",
				Type:        schema.TypeBool,
				Computed:    true,
			},
			"expired": {
				Description: "The invite has expired.",
				Type:        schema.TypeBool,
				Computed:    true,
			},
		},
	}
}

func resourceSentryOrganizationMemberCreate(ctx context.Context, d *schema.ResourceData, meta interface{}) diag.Diagnostics {
	client := meta.(*providerdata.ProviderData).Client

	org := d.Get("organization").(string)
	params := &gosentry.CreateOrganizationMemberParams{
		Email: d.Get("email").(string),
		Role:  d.Get("role").(string),
	}

	tflog.Debug(ctx, "Inviting organization member", map[string]interface{}{
		"email": params.Email,
		"org":   org,
	})
<<<<<<< HEAD
	member, resp, err := client.OrganizationMembers.Create(ctx, org, params)
	if err != nil {
		return diag.FromErr(err)
	}
	if resp.StatusCode != http.StatusCreated {
		return diag.Errorf("Error inviting organization member: %s, status: %d, body: %s", resp.Status, resp.StatusCode, resp.Body)
=======

	httpResp, err := apiClient.CreateOrganizationMemberWithResponse(ctx, org, params)
	if err != nil {
		return diag.FromErr(err)
	}

	if httpResp.StatusCode() != http.StatusCreated {
		return diag.FromErr(fmt.Errorf("failed to create organization member, got status %d: %s", httpResp.StatusCode(), string(httpResp.Body)))
	}

	if httpResp.JSON201 == nil {
		return diag.FromErr(fmt.Errorf("failed to create organization member: empty response body"))
>>>>>>> d711353a
	}

	d.SetId(tfutils.BuildTwoPartId(org, member.ID))
	return resourceSentryOrganizationMemberRead(ctx, d, meta)
}

func resourceSentryOrganizationMemberRead(ctx context.Context, d *schema.ResourceData, meta interface{}) diag.Diagnostics {
	client := meta.(*providerdata.ProviderData).Client

	org, memberID, err := splitSentryOrganizationMemberID(d.Id())
	if err != nil {
		tflog.Warn(ctx, fmt.Sprintf("Error parsing resource ID for Sentry Organization Member '%s': %s. Assuming deleted or new.", d.Id(), err))
		d.SetId("")
		return nil
	}

	tflog.Debug(ctx, "Reading organization member", map[string]interface{}{
		"org":              org,
		"membershipID": memberID,
	})
	member, resp, err := client.OrganizationMembers.Get(ctx, org, memberID)
	if err != nil {
		if resp != nil && resp.StatusCode == http.StatusNotFound {
			tflog.Info(ctx, "Sentry Organization Member not found, removing from state", map[string]interface{}{"org": org, "membershipID": memberID})
			d.SetId("")
			return nil
		}
		return diag.FromErr(err)
	}
<<<<<<< HEAD
	if resp.StatusCode != http.StatusOK {
		return diag.Errorf("Error reading Sentry Organization Member: %s, status: %d, body: %s", resp.Status, resp.StatusCode, resp.Body)
=======

	if httpResp.StatusCode() == http.StatusNotFound {
		d.SetId("")
		return nil
	}

	if httpResp.StatusCode() != http.StatusOK {
		return diag.FromErr(fmt.Errorf("failed to read organization member, got status %d: %s", httpResp.StatusCode(), string(httpResp.Body)))
	}

	if httpResp.JSON200 == nil {
		return diag.FromErr(fmt.Errorf("failed to read organization member: empty response body"))
>>>>>>> d711353a
	}

	d.SetId(tfutils.BuildTwoPartId(org, member.ID))
	var errs *multierror.Error
	errs = multierror.Append(errs,
		d.Set("organization", org),
		d.Set("internal_id", member.ID),
		d.Set("user_id", member.User.ID),
		d.Set("email", member.Email),
		d.Set("role", member.OrgRole),
		d.Set("expired", member.Expired),
		d.Set("pending", member.Pending),
	)
	return diag.FromErr(errs.ErrorOrNil())
}

func resourceSentryOrganizationMemberUpdate(ctx context.Context, d *schema.ResourceData, meta interface{}) diag.Diagnostics {
	client := meta.(*providerdata.ProviderData).Client

	org, memberID, err := splitSentryOrganizationMemberID(d.Id())
	if err != nil {
		return diag.FromErr(err)
	}

<<<<<<< HEAD
	if !d.HasChange("role") {
		tflog.Debug(ctx, "No attribute changes for organization member.")
		return resourceSentryOrganizationMemberRead(ctx, d, meta)
=======
	getHttpResp, err := apiClient.GetOrganizationMemberWithResponse(ctx, org, memberID)
	if err != nil {
		return diag.FromErr(err)
	}

	if getHttpResp.StatusCode() != http.StatusOK {
		return diag.FromErr(fmt.Errorf("failed to read organization member for update, got status %d: %s", getHttpResp.StatusCode(), string(getHttpResp.Body)))
	}

	if getHttpResp.JSON200 == nil {
		return diag.FromErr(fmt.Errorf("failed to read organization member for update: empty response body"))
>>>>>>> d711353a
	}

	params := &gosentry.UpdateOrganizationMemberParams{
		OrganizationRole: d.Get("role").(string),
	}

	tflog.Debug(ctx, "Updating organization member", map[string]interface{}{
		"org":          org,
		"membershipID": memberID,
		"newRole":      params.OrganizationRole,
	})

	updatedMember, resp, err := client.OrganizationMembers.Update(ctx, org, memberID, params)
	if err != nil {
		return diag.FromErr(err)
	}
<<<<<<< HEAD
	if resp.StatusCode != http.StatusOK {
		return diag.Errorf("Error updating Sentry Organization Member: %s, status: %d, body: %s", resp.Status, resp.StatusCode, resp.Body)
=======

	if httpResp.StatusCode() != http.StatusOK {
		return diag.FromErr(fmt.Errorf("failed to update organization member, got status %d: %s", httpResp.StatusCode(), string(httpResp.Body)))
	}

	if httpResp.JSON200 == nil {
		return diag.FromErr(fmt.Errorf("failed to update organization member: empty response body"))
>>>>>>> d711353a
	}

	if err := d.Set("internal_id", updatedMember.ID); err != nil {
		return diag.FromErr(err)
	}
	if updatedMember.User.ID != "" {
		if err := d.Set("user_id", updatedMember.User.ID); err != nil {
			return diag.FromErr(err)
		}
	}

	return resourceSentryOrganizationMemberRead(ctx, d, meta)
}

func resourceSentryOrganizationMemberDelete(ctx context.Context, d *schema.ResourceData, meta interface{}) diag.Diagnostics {
	client := meta.(*providerdata.ProviderData).Client

	org, memberID, err := splitSentryOrganizationMemberID(d.Id())
	if err != nil {
		return diag.FromErr(err)
	}

	tflog.Debug(ctx, "Deleting organization member", map[string]interface{}{
		"org":          org,
		"membershipID": memberID,
	})
	resp, err := client.OrganizationMembers.Delete(ctx, org, memberID)
	if err != nil {
		if resp != nil && resp.StatusCode == http.StatusNotFound {
			tflog.Info(ctx, "Sentry Organization Member not found during delete, removing from state", map[string]interface{}{"org": org, "membershipID": memberID})
			d.SetId("")
			return nil
		}
		return diag.FromErr(err)
	}
<<<<<<< HEAD
	if resp.StatusCode != http.StatusNoContent {
		return diag.Errorf("Error deleting Sentry Organization Member: %s, status: %d, body: %s", resp.Status, resp.StatusCode, resp.Body)
=======

	if httpResp.StatusCode() != http.StatusNoContent {
		return diag.FromErr(fmt.Errorf("failed to delete organization member, got status %d: %s", httpResp.StatusCode(), string(httpResp.Body)))
>>>>>>> d711353a
	}

	return nil
}

func splitSentryOrganizationMemberID(id string) (org string, memberID string, err error) {
	org, memberID, err = tfutils.SplitTwoPartId(id, "organization-slug", "membership-id")
	return
}<|MERGE_RESOLUTION|>--- conflicted
+++ resolved
@@ -91,27 +91,12 @@
 		"email": params.Email,
 		"org":   org,
 	})
-<<<<<<< HEAD
 	member, resp, err := client.OrganizationMembers.Create(ctx, org, params)
 	if err != nil {
 		return diag.FromErr(err)
 	}
 	if resp.StatusCode != http.StatusCreated {
 		return diag.Errorf("Error inviting organization member: %s, status: %d, body: %s", resp.Status, resp.StatusCode, resp.Body)
-=======
-
-	httpResp, err := apiClient.CreateOrganizationMemberWithResponse(ctx, org, params)
-	if err != nil {
-		return diag.FromErr(err)
-	}
-
-	if httpResp.StatusCode() != http.StatusCreated {
-		return diag.FromErr(fmt.Errorf("failed to create organization member, got status %d: %s", httpResp.StatusCode(), string(httpResp.Body)))
-	}
-
-	if httpResp.JSON201 == nil {
-		return diag.FromErr(fmt.Errorf("failed to create organization member: empty response body"))
->>>>>>> d711353a
 	}
 
 	d.SetId(tfutils.BuildTwoPartId(org, member.ID))
@@ -129,7 +114,7 @@
 	}
 
 	tflog.Debug(ctx, "Reading organization member", map[string]interface{}{
-		"org":              org,
+		"org":          org,
 		"membershipID": memberID,
 	})
 	member, resp, err := client.OrganizationMembers.Get(ctx, org, memberID)
@@ -141,23 +126,8 @@
 		}
 		return diag.FromErr(err)
 	}
-<<<<<<< HEAD
 	if resp.StatusCode != http.StatusOK {
 		return diag.Errorf("Error reading Sentry Organization Member: %s, status: %d, body: %s", resp.Status, resp.StatusCode, resp.Body)
-=======
-
-	if httpResp.StatusCode() == http.StatusNotFound {
-		d.SetId("")
-		return nil
-	}
-
-	if httpResp.StatusCode() != http.StatusOK {
-		return diag.FromErr(fmt.Errorf("failed to read organization member, got status %d: %s", httpResp.StatusCode(), string(httpResp.Body)))
-	}
-
-	if httpResp.JSON200 == nil {
-		return diag.FromErr(fmt.Errorf("failed to read organization member: empty response body"))
->>>>>>> d711353a
 	}
 
 	d.SetId(tfutils.BuildTwoPartId(org, member.ID))
@@ -182,23 +152,9 @@
 		return diag.FromErr(err)
 	}
 
-<<<<<<< HEAD
 	if !d.HasChange("role") {
 		tflog.Debug(ctx, "No attribute changes for organization member.")
 		return resourceSentryOrganizationMemberRead(ctx, d, meta)
-=======
-	getHttpResp, err := apiClient.GetOrganizationMemberWithResponse(ctx, org, memberID)
-	if err != nil {
-		return diag.FromErr(err)
-	}
-
-	if getHttpResp.StatusCode() != http.StatusOK {
-		return diag.FromErr(fmt.Errorf("failed to read organization member for update, got status %d: %s", getHttpResp.StatusCode(), string(getHttpResp.Body)))
-	}
-
-	if getHttpResp.JSON200 == nil {
-		return diag.FromErr(fmt.Errorf("failed to read organization member for update: empty response body"))
->>>>>>> d711353a
 	}
 
 	params := &gosentry.UpdateOrganizationMemberParams{
@@ -215,18 +171,8 @@
 	if err != nil {
 		return diag.FromErr(err)
 	}
-<<<<<<< HEAD
 	if resp.StatusCode != http.StatusOK {
 		return diag.Errorf("Error updating Sentry Organization Member: %s, status: %d, body: %s", resp.Status, resp.StatusCode, resp.Body)
-=======
-
-	if httpResp.StatusCode() != http.StatusOK {
-		return diag.FromErr(fmt.Errorf("failed to update organization member, got status %d: %s", httpResp.StatusCode(), string(httpResp.Body)))
-	}
-
-	if httpResp.JSON200 == nil {
-		return diag.FromErr(fmt.Errorf("failed to update organization member: empty response body"))
->>>>>>> d711353a
 	}
 
 	if err := d.Set("internal_id", updatedMember.ID); err != nil {
@@ -262,14 +208,8 @@
 		}
 		return diag.FromErr(err)
 	}
-<<<<<<< HEAD
 	if resp.StatusCode != http.StatusNoContent {
 		return diag.Errorf("Error deleting Sentry Organization Member: %s, status: %d, body: %s", resp.Status, resp.StatusCode, resp.Body)
-=======
-
-	if httpResp.StatusCode() != http.StatusNoContent {
-		return diag.FromErr(fmt.Errorf("failed to delete organization member, got status %d: %s", httpResp.StatusCode(), string(httpResp.Body)))
->>>>>>> d711353a
 	}
 
 	return nil
